--- conflicted
+++ resolved
@@ -3,15 +3,9 @@
 
   object versions {
     
-<<<<<<< HEAD
     val scala2_12     = "2.12.17"
     val scala2_13     = "2.13.10"
-    val scala3        = "3.2.1"
-=======
-    val scala2_12  = "2.12.17"
-    val scala2_13  = "2.13.10"
-    val scala3     = "3.2.2"
->>>>>>> 11ae479b
+    val scala3        = "3.2.2"
 
     val catsCore      = "2.9.0"
     val catsEffect    = "3.4.5"
