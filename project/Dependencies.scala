
object Dependencies {

  object versions {
    
    val scala2_12  = "2.12.17"
    val scala2_13  = "2.13.10"
    val scala3     = "3.2.2"

    val catsCore   = "2.9.0"
<<<<<<< HEAD
    val catsEffect = "3.4.5"
    val fs2        = "3.6.1"
=======
    val catsEffect = "3.4.6"
    val fs2        = "3.5.0"
>>>>>>> 0789bf43
    val http4s     = "0.23.18"
    
    val munit      = "0.7.29"
    val munitCE3   = "1.0.7"
    val jTidy      = "r938"
    val fop        = "2.6"
  }

}<|MERGE_RESOLUTION|>--- conflicted
+++ resolved
@@ -8,13 +8,8 @@
     val scala3     = "3.2.2"
 
     val catsCore   = "2.9.0"
-<<<<<<< HEAD
-    val catsEffect = "3.4.5"
+    val catsEffect = "3.4.6"
     val fs2        = "3.6.1"
-=======
-    val catsEffect = "3.4.6"
-    val fs2        = "3.5.0"
->>>>>>> 0789bf43
     val http4s     = "0.23.18"
     
     val munit      = "0.7.29"
