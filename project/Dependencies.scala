object Dependencies {

  object versions {

    val scala2_12 = "2.12.18"
    val scala2_13 = "2.13.12"
    val scala3    = "3.3.1"

    val catsCore   = "2.10.0"
    val catsEffect = "3.5.1"
    val fs2        = "3.9.2"
    val http4s     = "0.23.23"

    val munit    = "0.7.29"
    val munitCE3 = "1.0.7"
    val jTidy    = "r938"
<<<<<<< HEAD
    val fop      = "2.6"
    val scalaJavaTime = "2.5.0" 

=======
    val fop      = "2.9"
>>>>>>> dcc67693
  }

}<|MERGE_RESOLUTION|>--- conflicted
+++ resolved
@@ -14,13 +14,9 @@
     val munit    = "0.7.29"
     val munitCE3 = "1.0.7"
     val jTidy    = "r938"
-<<<<<<< HEAD
-    val fop      = "2.6"
+    val fop      = "2.9"
     val scalaJavaTime = "2.5.0" 
 
-=======
-    val fop      = "2.9"
->>>>>>> dcc67693
   }
 
 }