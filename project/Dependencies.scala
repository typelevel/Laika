
object Dependencies {

  object versions {
    
    val scala2_12  = "2.12.17"
    val scala2_13  = "2.13.10"
    val scala3     = "3.2.1"

    val catsCore   = "2.9.0"
<<<<<<< HEAD
    val catsEffect = "3.4.4"
    val fs2        = "3.5.0"
=======
    val catsEffect = "3.4.5"
    val fs2        = "3.4.0"
>>>>>>> a179a24d
    val http4s     = "0.23.17"
    
    val munit      = "0.7.29"
    val munitCE3   = "1.0.7"
    val jTidy      = "r938"
    val fop        = "2.6"
  }

}<|MERGE_RESOLUTION|>--- conflicted
+++ resolved
@@ -8,13 +8,8 @@
     val scala3     = "3.2.1"
 
     val catsCore   = "2.9.0"
-<<<<<<< HEAD
-    val catsEffect = "3.4.4"
+    val catsEffect = "3.4.5"
     val fs2        = "3.5.0"
-=======
-    val catsEffect = "3.4.5"
-    val fs2        = "3.4.0"
->>>>>>> a179a24d
     val http4s     = "0.23.17"
     
     val munit      = "0.7.29"
