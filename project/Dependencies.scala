--- conflicted
+++ resolved
@@ -3,13 +3,8 @@
 
   object versions {
     
-<<<<<<< HEAD
     val scala2_12  = "2.12.17"
-    val scala2_13  = "2.13.8"
-=======
-    val scala2_12  = "2.12.16"
     val scala2_13  = "2.13.10"
->>>>>>> 0e9850cb
     val scala3     = "3.1.3"
 
     val catsCore   = "2.8.0"
