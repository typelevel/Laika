object Dependencies {

  object versions {
<<<<<<< HEAD
    
    val scala2_12     = "2.12.17"
    val scala2_13     = "2.13.10"
    val scala3        = "3.2.2"

    val catsCore      = "2.9.0"
    val catsEffect    = "3.4.5"
    val fs2           = "3.5.0"
    val http4s        = "0.23.18"
    
    val munit         = "0.7.29"
    val munitCE3      = "1.0.7"
    val jTidy         = "r938"
    val fop           = "2.6"
    val scalaJavaTime = "2.5.0" 
=======

    val scala2_12 = "2.12.17"
    val scala2_13 = "2.13.10"
    val scala3    = "3.2.2"

    val catsCore   = "2.9.0"
    val catsEffect = "3.4.9"
    val fs2        = "3.6.1"
    val http4s     = "0.23.18"

    val munit    = "0.7.29"
    val munitCE3 = "1.0.7"
    val jTidy    = "r938"
    val fop      = "2.6"
>>>>>>> 3f799954
  }

}<|MERGE_RESOLUTION|>--- conflicted
+++ resolved
@@ -1,23 +1,6 @@
 object Dependencies {
 
   object versions {
-<<<<<<< HEAD
-    
-    val scala2_12     = "2.12.17"
-    val scala2_13     = "2.13.10"
-    val scala3        = "3.2.2"
-
-    val catsCore      = "2.9.0"
-    val catsEffect    = "3.4.5"
-    val fs2           = "3.5.0"
-    val http4s        = "0.23.18"
-    
-    val munit         = "0.7.29"
-    val munitCE3      = "1.0.7"
-    val jTidy         = "r938"
-    val fop           = "2.6"
-    val scalaJavaTime = "2.5.0" 
-=======
 
     val scala2_12 = "2.12.17"
     val scala2_13 = "2.13.10"
@@ -32,7 +15,8 @@
     val munitCE3 = "1.0.7"
     val jTidy    = "r938"
     val fop      = "2.6"
->>>>>>> 3f799954
+    val scalaJavaTime = "2.5.0" 
+
   }
 
 }