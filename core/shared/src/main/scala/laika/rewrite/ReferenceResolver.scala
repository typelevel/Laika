--- conflicted
+++ resolved
@@ -84,14 +84,9 @@
         ObjectValue(
           Seq(
             Field("sourcePath", StringValue(document.path.toString)),
-<<<<<<< HEAD
             Field("content", ASTValue(document.content), document.config.origin),
-            Field("title", ASTValue(document.title.getOrElse(emptyTitle)), document.config.origin),
-=======
-            Field("content", ASTValue(document.content), config.origin),
-            Field("title", ASTValue(title), config.origin),
-            Field("rawTitle", StringValue(title.extractText), config.origin),
->>>>>>> 986a9acd
+            Field("title", ASTValue(title), document.config.origin),
+            Field("rawTitle", StringValue(title.extractText), document.config.origin),
             Field(
               "fragments",
               ObjectValue(document.fragments.toSeq.map { case (name, element) =>
