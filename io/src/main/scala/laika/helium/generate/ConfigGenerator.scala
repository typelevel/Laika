--- conflicted
+++ resolved
@@ -19,7 +19,6 @@
 import laika.ast.Path.Root
 import laika.ast._
 import laika.config.ConfigEncoder.ObjectBuilder
-import laika.config.LaikaKeys.root
 import laika.config._
 import laika.helium.Helium
 import laika.helium.config._
@@ -174,8 +173,6 @@
   }
 
   def populateConfig(helium: Helium): Config = {
-<<<<<<< HEAD
-=======
 
     // TODO - 1.0 - remove deprecated keys and legacy includes
     val siteCSS: Key = root.child(Key("site", "css"))
@@ -202,7 +199,6 @@
       helium.epubSettings.htmlIncludes.includeJS.filterNot(isLegacyRoot(cond))
     }
 
->>>>>>> 986a9acd
     implicit val landingEncoder: ConfigEncoder[LandingPage] = landingPageEncoder(helium)
     ConfigBuilder.empty
       .withValue("helium.site.landingPage", helium.siteSettings.content.landingPage)
