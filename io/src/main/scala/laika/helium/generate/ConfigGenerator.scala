/*
 * Copyright 2012-2020 the original author or authors.
 *
 * Licensed under the Apache License, Version 2.0 (the "License");
 * you may not use this file except in compliance with the License.
 * You may obtain a copy of the License at
 *
 *      http://www.apache.org/licenses/LICENSE-2.0
 *
 * Unless required by applicable law or agreed to in writing, software
 * distributed under the License is distributed on an "AS IS" BASIS,
 * WITHOUT WARRANTIES OR CONDITIONS OF ANY KIND, either express or implied.
 * See the License for the specific language governing permissions and
 * limitations under the License.
 */

package laika.helium.generate

import laika.ast.Path.Root
import laika.ast._
import laika.config.ConfigEncoder.ObjectBuilder
import laika.config._
import laika.helium.Helium
import laika.helium.config._

private[laika] object ConfigGenerator {

  implicit val releaseEncoder: ConfigEncoder[ReleaseInfo] = ConfigEncoder[ReleaseInfo] { releaseInfo =>
    ConfigEncoder.ObjectBuilder.empty
      .withValue("title", releaseInfo.title)
      .withValue("version", releaseInfo.version)
      .build
  }

  implicit val teaserEncoder: ConfigEncoder[Teaser] = ConfigEncoder[Teaser] { teaser =>
    ConfigEncoder.ObjectBuilder.empty
      .withValue("title", teaser.title)
      .withValue("description", teaser.description)
      .build
  }
  
  private def buildTeaserRows (teasers: Seq[Teaser]): Seq[ObjectValue] = if (teasers.isEmpty) Nil else
    BalancedGroups.create(teasers.toVector, Math.ceil(teasers.size.toDouble / 3).toInt).map { row =>
      ObjectBuilder.empty.withValue("teasers", row).build
    }

  implicit val landingPageEncoder: ConfigEncoder[LandingPage] = ConfigEncoder[LandingPage] { landingPage =>
    ConfigEncoder.ObjectBuilder.empty
      .withValue("logo", landingPage.logo)
      .withValue("title", landingPage.title)
      .withValue("subtitle", landingPage.subtitle)
      .withValue("latestReleases", landingPage.latestReleases)
      .withValue("license", landingPage.license)
      .withValue("documentationLinks", landingPage.documentationLinks)
      .withValue("projectLinks", landingPage.projectLinks)
      .withValue("teaserRows", buildTeaserRows(landingPage.teasers))
      .build
  }

  implicit val topNavBarEncoder: ConfigEncoder[TopNavigationBar] = ConfigEncoder[TopNavigationBar] { navBar =>
    ConfigEncoder.ObjectBuilder.empty
      .withValue("home", navBar.homeLink)
      .withValue("links", navBar.navLinks)
      .withValue("phoneLinks", navBar.navLinks.collect { case s: ThemeLinkSpan => s })
      .withValue("versionMenu", navBar.versionMenu)
      .build
  }

  implicit val mainNavEncoder: ConfigEncoder[MainNavigation] = ConfigEncoder[MainNavigation] { mainNav =>
    def encodeLink (link: TextLink): ConfigValue = ConfigEncoder.ObjectBuilder.empty
      .withValue("target", link.target.render())
      .withValue("title", link.text)
      .withValue("depth", 1)
      .build
    def encodeSection (section: ThemeNavigationSection): ConfigValue = ConfigEncoder.ObjectBuilder.empty
      .withValue("title", section.title)
      .withValue("entries", section.links.map(encodeLink).toList)
      .build
    ConfigEncoder.ObjectBuilder.empty
      .withValue("depth", mainNav.depth)
      .withValue("excludeSections", !mainNav.includePageSections)
      .withValue("prependLinks", mainNav.prependLinks.map(encodeSection))
      .withValue("appendLinks", mainNav.appendLinks.map(encodeSection))
      .build
  }

  implicit val markupEditsEncoder: ConfigEncoder[MarkupEditLinks] = ConfigEncoder[MarkupEditLinks] { links =>
    ConfigEncoder.ObjectBuilder.empty
      .withValue("text", links.text)
      .withValue("baseURL", links.baseURL.stripSuffix("/"))
      .withValue("icon", HeliumIcon.edit)
      .build
  }

  implicit val pdfLayoutEncoder: ConfigEncoder[PDFLayout] = ConfigEncoder[PDFLayout] { layout =>
    ConfigEncoder.ObjectBuilder.empty
      .withValue("pageHeight", layout.pageHeight.displayValue)
      .withValue("pageWidth", layout.pageWidth.displayValue)
      .withValue("marginTop", layout.marginTop.displayValue)
      .withValue("marginBottom", layout.marginBottom.displayValue)
      .withValue("marginLeft", layout.marginLeft.displayValue)
      .withValue("marginRight", layout.marginRight.displayValue)
      .build
  }

  implicit val themeFontsEncoder: ConfigEncoder[ThemeFonts] = ConfigEncoder[ThemeFonts] { fonts =>
    ConfigEncoder.ObjectBuilder.empty
      .withValue("headlines", fonts.headlines)
      .withValue("body", fonts.body)
      .withValue("code", fonts.code)
      .build
  }
  
  implicit val favIconEncoder: ConfigEncoder[Favicon] = ConfigEncoder[Favicon] { icon =>
    ConfigEncoder.ObjectBuilder.empty
      .withValue("target", icon.target.render())
      .withValue("sizes", icon.sizes)
      .withValue("type", icon.mediaType)
      .build
  }
  
  private val templatePaths: Map[String, Path] = {
    Seq("head", "topNav", "mainNav", "pageNav", "footer").map { name =>
      name -> Root / "helium" / "templates" / s"$name.template.html"
    }.toMap
  }

  def populateConfig (helium: Helium): Config =
    ConfigBuilder.empty
      .withValue("helium.landingPage", helium.siteSettings.landingPage)
      .withValue("helium.topBar", helium.siteSettings.layout.topNavigationBar)
<<<<<<< HEAD
      .withValue("helium.site.footer", helium.siteSettings.layout.footer)
=======
      .withValue("helium.site.mainNavigation", helium.siteSettings.layout.mainNavigation)
>>>>>>> 5e9349d9
      .withValue("helium.favIcons", helium.siteSettings.layout.favIcons)
      .withValue("helium.markupEditLinks", helium.siteSettings.layout.markupEditLinks)
      .withValue("helium.site.templates", templatePaths)
      .withValue("laika.site.metadata", helium.siteSettings.metadata)
      .withValue("laika.epub", helium.epubSettings.bookConfig)
      .withValue("laika.pdf", helium.pdfSettings.bookConfig)
      .withValue("helium.pdf", helium.pdfSettings.layout)
      .withValue("helium.webFonts", helium.siteSettings.fontResources.flatMap { _.resource.webCSS })
      .withValue("helium.site.includeEPUB", helium.siteSettings.layout.downloadPage.fold(false)(_.includeEPUB))
      .withValue("helium.site.includePDF", helium.siteSettings.layout.downloadPage.fold(false)(_.includePDF))
      .withValue(LaikaKeys.site.css.child("globalSearchPaths"), (Root / "helium") +: helium.siteSettings.htmlIncludes.includeCSS)
      .withValue(LaikaKeys.site.js.child("globalSearchPaths"), (Root / "helium") +: helium.siteSettings.htmlIncludes.includeJS)
      .withValue(LaikaKeys.epub.css.child("globalSearchPaths"), (Root / "helium") +: helium.epubSettings.htmlIncludes.includeCSS)
      .withValue(LaikaKeys.epub.js.child("globalSearchPaths"), (Root / "helium") +: helium.epubSettings.htmlIncludes.includeJS)
      .withValue("helium.site.fontFamilies", helium.siteSettings.themeFonts)
      .withValue("helium.epub.fontFamilies", helium.epubSettings.themeFonts)
      .withValue("helium.pdf.fontFamilies", helium.pdfSettings.themeFonts)
      .withValue(LaikaKeys.siteBaseURL, helium.siteSettings.baseURL)
      .withValue(LaikaKeys.versions, helium.siteSettings.versions)
      .withValue("laika.pdf.coverImages", helium.pdfSettings.coverImages)
      .withValue("laika.epub.coverImages", helium.epubSettings.coverImages)
      .withValue("laika.pdf.coverImage", helium.pdfSettings.coverImages.find(_.classifier.isEmpty).map(_.path))
      .withValue("laika.epub.coverImage", helium.epubSettings.coverImages.find(_.classifier.isEmpty).map(_.path))
      .withValue(HeliumIcon.registry)
      .build
  
}

/** Utility for splitting a collection into a balanced group of items as opposed to the unbalanced 
  * `grouped` method of the Scala collection API.
  */
object BalancedGroups {

  /** Creates a balanced group of items based on the given desired size.
    */
  def create[A] (items: Vector[A], size: Int): Vector[Vector[A]] = {
    val mod = items.size % size
    val loSize = items.size / size
    val hiSize = loSize + 1
    val (hi,lo) = items.splitAt(mod * hiSize)
    val hiBatch = if (mod > 0)    hi.grouped(hiSize) else Vector()
    val loBatch = if (loSize > 0) lo.grouped(loSize) else Vector()
    hiBatch.toVector ++ loBatch.toVector
  }

}<|MERGE_RESOLUTION|>--- conflicted
+++ resolved
@@ -129,11 +129,8 @@
     ConfigBuilder.empty
       .withValue("helium.landingPage", helium.siteSettings.landingPage)
       .withValue("helium.topBar", helium.siteSettings.layout.topNavigationBar)
-<<<<<<< HEAD
+      .withValue("helium.site.mainNavigation", helium.siteSettings.layout.mainNavigation)
       .withValue("helium.site.footer", helium.siteSettings.layout.footer)
-=======
-      .withValue("helium.site.mainNavigation", helium.siteSettings.layout.mainNavigation)
->>>>>>> 5e9349d9
       .withValue("helium.favIcons", helium.siteSettings.layout.favIcons)
       .withValue("helium.markupEditLinks", helium.siteSettings.layout.markupEditLinks)
       .withValue("helium.site.templates", templatePaths)
