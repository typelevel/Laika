--- conflicted
+++ resolved
@@ -132,11 +132,8 @@
       .withValue("helium.landingPage", helium.siteSettings.landingPage)
       .withValue("helium.topBar", helium.siteSettings.layout.topNavigationBar)
       .withValue("helium.site.mainNavigation", helium.siteSettings.layout.mainNavigation)
-<<<<<<< HEAD
+      .withValue("helium.site.pageNavigation", helium.siteSettings.layout.pageNavigation)
       .withValue("helium.site.footer", helium.siteSettings.layout.footer)
-=======
-      .withValue("helium.site.pageNavigation", helium.siteSettings.layout.pageNavigation)
->>>>>>> 5afcd365
       .withValue("helium.favIcons", helium.siteSettings.layout.favIcons)
       .withValue("helium.site.templates", templatePaths)
       .withValue("laika.site.metadata", helium.siteSettings.metadata)
