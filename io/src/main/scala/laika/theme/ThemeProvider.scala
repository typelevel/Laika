/*
 * Copyright 2012-2020 the original author or authors.
 *
 * Licensed under the Apache License, Version 2.0 (the "License");
 * you may not use this file except in compliance with the License.
 * You may obtain a copy of the License at
 *
 *      http://www.apache.org/licenses/LICENSE-2.0
 *
 * Unless required by applicable law or agreed to in writing, software
 * distributed under the License is distributed on an "AS IS" BASIS,
 * WITHOUT WARRANTIES OR CONDITIONS OF ANY KIND, either express or implied.
 * See the License for the specific language governing permissions and
 * limitations under the License.
 */

package laika.theme

import cats.effect.{Resource, Sync}
<<<<<<< HEAD
import cats.effect.kernel.Async
=======
import laika.bundle.ExtensionBundle
import laika.factory.Format
import laika.io.model.InputTree
>>>>>>> e387cf29

/** Responsible for building a theme resource with the user-provided effect type and runtime configuration.
  * 
  * Implementations of this trait can be passed to the `withTheme` method of the parser, renderer and transformer
  * APIs of the `laika-io` module.
  * Theme authors would usually offer a theme-specific configuration API with a final `build` method
  * that provides a `ThemeProvider` for the user.
  * 
  * @author Jens Halm
  */
trait ThemeProvider { self =>

  /** Builds the theme resource with the user-provided effect type and runtime configuration.
    * 
    * For convenience, implementations of this method usually utilize a [[laika.theme.ThemeBuilder]] to construct
    * `Theme` instances, but this is not mandatory.
    */
<<<<<<< HEAD
  def build[F[_]: Async]: Resource[F, Theme[F]]
=======
  def build[F[_]: Sync]: Resource[F, Theme[F]]

  /** Creates a new theme using this instance as a base and the provided instance as the extension.
    * 
    * The exact mechanics of extending a theme vary depending on the type of functionality supported by themes.
    * They are roughly as follows:
    * 
    * - For functionality that is an accumulation of features, for example parser extensions, renderer overrides
    *   or AST rewrite rules, the effect is accumulative, this theme and the extensions will be merged to a single set
    *   of features.
    *   
    * - For functionality that is provided by unique instances, for example the template engine or the default template,
    *   the effect is replacement, where the instance in the extension replaces the corresponding instance in the base,
    *   if present.
    */
  def extendWith (extensions: ThemeProvider): ThemeProvider = new ThemeProvider {
    def build[F[_]: Sync] = for {
      base <- self.build
      ext  <- extensions.build
    } yield {
      new Theme[F] {
        override def inputs: InputTree[F] = base.inputs.overrideWith(ext.inputs)
        override def extensions: Seq[ExtensionBundle] = base.extensions ++ ext.extensions
        override def treeProcessor: Format => Theme.TreeProcessor[F] = fmt =>
          base.treeProcessor(fmt).andThen(ext.treeProcessor(fmt))
      }
    }
  }
>>>>>>> e387cf29
  
}<|MERGE_RESOLUTION|>--- conflicted
+++ resolved
@@ -16,14 +16,11 @@
 
 package laika.theme
 
-import cats.effect.{Resource, Sync}
-<<<<<<< HEAD
+import cats.effect.{Resource}
 import cats.effect.kernel.Async
-=======
 import laika.bundle.ExtensionBundle
 import laika.factory.Format
 import laika.io.model.InputTree
->>>>>>> e387cf29
 
 /** Responsible for building a theme resource with the user-provided effect type and runtime configuration.
   * 
@@ -41,11 +38,7 @@
     * For convenience, implementations of this method usually utilize a [[laika.theme.ThemeBuilder]] to construct
     * `Theme` instances, but this is not mandatory.
     */
-<<<<<<< HEAD
   def build[F[_]: Async]: Resource[F, Theme[F]]
-=======
-  def build[F[_]: Sync]: Resource[F, Theme[F]]
-
   /** Creates a new theme using this instance as a base and the provided instance as the extension.
     * 
     * The exact mechanics of extending a theme vary depending on the type of functionality supported by themes.
@@ -60,7 +53,7 @@
     *   if present.
     */
   def extendWith (extensions: ThemeProvider): ThemeProvider = new ThemeProvider {
-    def build[F[_]: Sync] = for {
+    def build[F[_]: Async] = for {
       base <- self.build
       ext  <- extensions.build
     } yield {
@@ -72,6 +65,4 @@
       }
     }
   }
->>>>>>> e387cf29
-  
 }