--- conflicted
+++ resolved
@@ -124,13 +124,8 @@
         |<li class="level1 nav-title-page"><a href="#section-2">Section 2</a></li>
         |<li class="level2 nav-leaf-entry"><a href="#section-2-1">Section 2.1</a></li>
         |</ul>
-<<<<<<< HEAD
         |<p class="footer"><a href="https://github.com/my-project/doc-1.md"><i class="icofont-laika edit" title="Edit">&#xef10;</i>Source for this page</a></p>""".stripMargin
-    val helium = Helium.defaults.site.markupEditLinks("Source for this page", "https://github.com/my-project")
-=======
-        |<p class="footer"><a href="https://github.com/my-project/doc-1.md"><i class="icofont-laika" title="Edit">&#xef10;</i>Source for this page</a></p>""".stripMargin
     val helium = Helium.defaults.site.markupEditLinks("Source for this page", "https://github.com/my-project").site.landingPage()
->>>>>>> e36088af
     transformAndExtract(inputs, helium, "<nav id=\"page-nav\">", "</nav>").assertEquals(expected)
   }
 
