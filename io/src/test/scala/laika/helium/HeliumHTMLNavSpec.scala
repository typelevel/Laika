/*
 * Copyright 2012-2020 the original author or authors.
 *
 * Licensed under the Apache License, Version 2.0 (the "License");
 * you may not use this file except in compliance with the License.
 * You may obtain a copy of the License at
 *
 *      http://www.apache.org/licenses/LICENSE-2.0
 *
 * Unless required by applicable law or agreed to in writing, software
 * distributed under the License is distributed on an "AS IS" BASIS,
 * WITHOUT WARRANTIES OR CONDITIONS OF ANY KIND, either express or implied.
 * See the License for the specific language governing permissions and
 * limitations under the License.
 */

package laika.helium

import cats.effect.{ IO, Resource }
import laika.api.Transformer
import laika.ast.{ Image, Path }
import laika.ast.Path.Root
import laika.format.{ HTML, Markdown }
import laika.helium.config._
import laika.io.api.TreeTransformer
import laika.io.helper.{ InputBuilder, ResultExtractor, StringOps }
import laika.io.implicits._
import laika.io.model.StringTreeOutput
import laika.rewrite.{ Version, Versions }
import laika.theme._
import munit.CatsEffectSuite

class HeliumHTMLNavSpec extends CatsEffectSuite with InputBuilder with ResultExtractor
    with StringOps {

  private val versions = Versions(
    Version("0.42.x", "0.42"),
    Seq(
      Version("0.41.x", "0.41"),
      Version("0.40.x", "0.40", fallbackLink = "toc.html")
    ),
    Seq(
      Version("0.43.x", "0.43")
    )
  )

  def transformer(theme: ThemeProvider): Resource[IO, TreeTransformer[IO]] =
    Transformer
      .from(Markdown)
      .to(HTML)
      .parallel[IO]
      .withTheme(theme)
      .build

  def inputWithTitle(num: Int): String =
    s"""
       |Doc $num
       |=====
       |
       |## Section 1
       |
       |Text
       |
       |### Section 1.1
       |
       |Text
       |
       |## Section 2
       |
       |Text
       |
       |### Section 2.1
    """.stripMargin

  def configHeader(content: String): String =
    s"""{%
       |  $content
       |%}
       |""".stripMargin

  val flatInputs = Seq(
    Root / "doc-1.md" -> inputWithTitle(1),
    Root / "doc-2.md" -> inputWithTitle(2),
    Root / "doc-3.md" -> inputWithTitle(3),
    Root / "home.png" -> ""
  )

  def flatInputsWithConfig(config: String): Seq[(Path, String)] = Seq(
    Root / "doc-1.md" -> (configHeader(config) + inputWithTitle(1)),
    Root / "doc-2.md" -> inputWithTitle(2),
    Root / "doc-3.md" -> inputWithTitle(3),
    Root / "home.png" -> ""
  )

  val nestedInputs = Seq(
    Root / "dir-A" / "doc-1.md" -> inputWithTitle(1),
    Root / "dir-A" / "doc-2.md" -> inputWithTitle(2),
    Root / "dir-B" / "doc-3.md" -> inputWithTitle(3),
    Root / "dir-B" / "doc-4.md" -> inputWithTitle(4),
    Root / "home.png"           -> ""
  )

  val nestedAndRootInputs = Seq(
    Root / "doc-1.md"           -> inputWithTitle(1),
    Root / "doc-2.md"           -> inputWithTitle(2),
    Root / "dir-A" / "doc-3.md" -> inputWithTitle(3),
    Root / "dir-A" / "doc-4.md" -> inputWithTitle(4),
    Root / "dir-B" / "doc-5.md" -> inputWithTitle(5),
    Root / "dir-B" / "doc-6.md" -> inputWithTitle(6),
    Root / "home.png"           -> ""
  )

  val nestedPathUnderTest = Root / "dir-A" / "doc-1.html"

  private val defaultTopNavClasses = "light-default dark-default"

  def transformAndExtract(
      inputs: Seq[(Path, String)],
      helium: Helium,
      start: String,
      end: String,
      docPath: Path = Root / "doc-1.html"
  ): IO[String] =
    transformer(helium.build).use { t =>
      for {
        resultTree <- t.fromInput(build(inputs)).toOutput(StringTreeOutput).transform
        res        <- IO.fromEither(
          resultTree.extractTidiedSubstring(docPath, start, end)
            .toRight(new RuntimeException("Missing document under test"))
        )
      } yield res
    }

  def transformAndAssertNoPageNav(
      inputs: Seq[(Path, String)],
      helium: Helium,
      docPath: Path = Root / "doc-1.html"
  ): IO[Unit] = {
    val startElement = "<div id=\"container\">"
    val endElement   = """<main class="content">"""
    transformAndExtract(inputs, helium, startElement, endElement, docPath)
      .assertEquals("")
  }

  test("main navigation - one level") {
    val expected = """<div class="row">
                     |</div>
                     |<ul class="nav-list">
                     |<li class="level1 active nav-leaf"><a href="#">Doc 1</a></li>
                     |<li class="level1 nav-leaf"><a href="doc-2.html">Doc 2</a></li>
                     |<li class="level1 nav-leaf"><a href="doc-3.html">Doc 3</a></li>
                     |</ul>""".stripMargin
    transformAndExtract(
      flatInputs,
      Helium.defaults.site.landingPage(),
      "<nav id=\"sidebar\">",
      "</nav>"
    ).assertEquals(expected)
  }

  test("main navigation - two levels") {
    val expected = """<div class="row">
                     |</div>
                     |<ul class="nav-list">
                     |<li class="level1 nav-header">dir-A</li>
                     |<li class="level2 active nav-leaf"><a href="#">Doc 1</a></li>
                     |<li class="level2 nav-leaf"><a href="doc-2.html">Doc 2</a></li>
                     |<li class="level1 nav-header">dir-B</li>
                     |<li class="level2 nav-leaf"><a href="../dir-B/doc-3.html">Doc 3</a></li>
                     |<li class="level2 nav-leaf"><a href="../dir-B/doc-4.html">Doc 4</a></li>
                     |</ul>""".stripMargin
    transformAndExtract(
      nestedInputs,
      Helium.defaults.site.landingPage(),
      "<nav id=\"sidebar\">",
      "</nav>",
      nestedPathUnderTest
    ).assertEquals(expected)
  }

  test("main navigation - customized depth") {
    val expected = """<div class="row">
                     |</div>
                     |<ul class="nav-list">
                     |<li class="level1 active nav-leaf"><a href="#">Doc 1</a></li>
                     |<li class="level1 nav-leaf"><a href="doc-2.html">Doc 2</a></li>
                     |</ul>""".stripMargin
    val helium   = Helium.defaults.site.landingPage().site.mainNavigation(depth = 1)
    transformAndExtract(nestedAndRootInputs, helium, "<nav id=\"sidebar\">", "</nav>").assertEquals(
      expected
    )
  }

  test("main navigation - include page sections") {
    val expected = """<div class="row">
                     |</div>
                     |<ul class="nav-list">
                     |<li class="level1 active nav-node"><a href="#">Doc 1</a></li>
                     |<li class="level2 nav-leaf"><a href="#section-1">Section 1</a></li>
                     |<li class="level2 nav-leaf"><a href="#section-2">Section 2</a></li>
                     |<li class="level1 nav-node"><a href="doc-2.html">Doc 2</a></li>
                     |<li class="level2 nav-leaf"><a href="doc-2.html#section-1">Section 1</a></li>
                     |<li class="level2 nav-leaf"><a href="doc-2.html#section-2">Section 2</a></li>
                     |<li class="level1 nav-node"><a href="doc-3.html">Doc 3</a></li>
                     |<li class="level2 nav-leaf"><a href="doc-3.html#section-1">Section 1</a></li>
                     |<li class="level2 nav-leaf"><a href="doc-3.html#section-2">Section 2</a></li>
                     |</ul>""".stripMargin
    val helium = Helium.defaults.site.landingPage().site.mainNavigation(includePageSections = true)
    transformAndExtract(flatInputs, helium, "<nav id=\"sidebar\">", "</nav>").assertEquals(expected)
  }

  test("main navigation - append links") {
    val expected = """<div class="row">
                     |</div>
                     |<ul class="nav-list">
                     |<li class="level1 active nav-leaf"><a href="#">Doc 1</a></li>
                     |<li class="level1 nav-leaf"><a href="doc-2.html">Doc 2</a></li>
                     |<li class="level1 nav-leaf"><a href="doc-3.html">Doc 3</a></li>
                     |<li class="level1 nav-header">Additional Links</li>
                     |<li class="level2 active nav-leaf"><a href="#">Add Link 1</a></li>
                     |<li class="level2 nav-leaf"><a href="https://foo.com">Add Link 2</a></li>
                     |</ul>""".stripMargin
    val section  = ThemeNavigationSection(
      "Additional Links",
      TextLink.internal(Root / "doc-1.md", "Add Link 1"),
      TextLink.external("https://foo.com", "Add Link 2")
    )
    val helium = Helium.defaults.site.landingPage().site.mainNavigation(appendLinks = Seq(section))
    transformAndExtract(flatInputs, helium, "<nav id=\"sidebar\">", "</nav>").assertEquals(expected)
  }

  test("main navigation - prepend links") {
    val expected = """<div class="row">
                     |</div>
                     |<ul class="nav-list">
                     |<li class="level1 nav-header">Additional Links</li>
                     |<li class="level2 active nav-leaf"><a href="#">Add Link 1</a></li>
                     |<li class="level2 nav-leaf"><a href="https://foo.com">Add Link 2</a></li>
                     |<li class="level1 active nav-leaf"><a href="#">Doc 1</a></li>
                     |<li class="level1 nav-leaf"><a href="doc-2.html">Doc 2</a></li>
                     |<li class="level1 nav-leaf"><a href="doc-3.html">Doc 3</a></li>
                     |</ul>""".stripMargin
    val section  = ThemeNavigationSection(
      "Additional Links",
      TextLink.internal(Root / "doc-1.md", "Add Link 1"),
      TextLink.external("https://foo.com", "Add Link 2")
    )
    val helium = Helium.defaults.site.landingPage().site.mainNavigation(prependLinks = Seq(section))
    transformAndExtract(flatInputs, helium, "<nav id=\"sidebar\">", "</nav>").assertEquals(expected)
  }

  test("page navigation - two levels") {
    val expected =
      """<p class="header"><a href="#">Doc 1</a></p>
        |<ul class="nav-list">
        |<li class="level1 nav-node"><a href="#section-1">Section 1</a></li>
        |<li class="level2 nav-leaf"><a href="#section-1-1">Section 1.1</a></li>
        |<li class="level1 nav-node"><a href="#section-2">Section 2</a></li>
        |<li class="level2 nav-leaf"><a href="#section-2-1">Section 2.1</a></li>
        |</ul>
        |<p class="footer"></p>""".stripMargin
    transformAndExtract(
      flatInputs,
      Helium.defaults.site.landingPage(),
      "<nav id=\"page-nav\">",
      "</nav>"
    ).assertEquals(expected)
  }

  test("page navigation - one level only, configured globally") {
    val expected =
      """<p class="header"><a href="#">Doc 1</a></p>
        |<ul class="nav-list">
        |<li class="level1 nav-leaf"><a href="#section-1">Section 1</a></li>
        |<li class="level1 nav-leaf"><a href="#section-2">Section 2</a></li>
        |</ul>
        |<p class="footer"></p>""".stripMargin
    val helium   = Helium.defaults.site.landingPage().site.pageNavigation(depth = 1)
    transformAndExtract(flatInputs, helium, "<nav id=\"page-nav\">", "</nav>").assertEquals(
      expected
    )
  }

  test("page navigation - show on small screens, configured globally") {
    val expected =
      """<p class="header"><a href="#">Doc 1</a></p>
        |<ul class="nav-list">
        |<li class="level1 nav-node"><a href="#section-1">Section 1</a></li>
        |<li class="level2 nav-leaf"><a href="#section-1-1">Section 1.1</a></li>
        |<li class="level1 nav-node"><a href="#section-2">Section 2</a></li>
        |<li class="level2 nav-leaf"><a href="#section-2-1">Section 2.1</a></li>
        |</ul>
        |<p class="footer"></p>""".stripMargin
    val helium   = Helium.defaults.site.landingPage().site.pageNavigation(keepOnSmallScreens = true)
    transformAndExtract(
      flatInputs,
      helium,
      "<nav id=\"page-nav\" class=\"all-screens\">",
      "</nav>"
    ).assertEquals(
      expected
    )
  }

  test("page navigation - one level only, configured in configuration header in markup") {
    val expected =
      """<p class="header"><a href="#">Doc 1</a></p>
        |<ul class="nav-list">
        |<li class="level1 nav-leaf"><a href="#section-1">Section 1</a></li>
        |<li class="level1 nav-leaf"><a href="#section-2">Section 2</a></li>
        |</ul>
        |<p class="footer"></p>""".stripMargin
    val config   = "helium.site.pageNavigation.depth = 1"
    transformAndExtract(
      flatInputsWithConfig(config),
      Helium.defaults.site.landingPage(),
      "<nav id=\"page-nav\">",
      "</nav>"
    ).assertEquals(expected)
  }

  test("page navigation - show on small screens, configured in configuration header in markup") {
    val expected =
      """<p class="header"><a href="#">Doc 1</a></p>
        |<ul class="nav-list">
        |<li class="level1 nav-node"><a href="#section-1">Section 1</a></li>
        |<li class="level2 nav-leaf"><a href="#section-1-1">Section 1.1</a></li>
        |<li class="level1 nav-node"><a href="#section-2">Section 2</a></li>
        |<li class="level2 nav-leaf"><a href="#section-2-1">Section 2.1</a></li>
        |</ul>
        |<p class="footer"></p>""".stripMargin
    val config   = "helium.site.pageNavigation.keepOnSmallScreens = true"
    val helium   = Helium.defaults.site.landingPage()
    transformAndExtract(
      flatInputsWithConfig(config),
      helium,
      "<nav id=\"page-nav\" class=\"all-screens\">",
      "</nav>"
    ).assertEquals(
      expected
    )
  }

  test("page navigation - disabled globally") {
    val helium = Helium.defaults.site.landingPage().site.pageNavigation(enabled = false)
    transformAndAssertNoPageNav(flatInputs, helium)
  }

  test("page navigation - disabled in configuration header in markup") {
    val helium = Helium.defaults.site.landingPage()
    val config = "helium.site.pageNavigation.enabled = false"
    transformAndAssertNoPageNav(flatInputsWithConfig(config), helium)
  }

  test("page navigation - with footer link") {
    val expected =
      """<p class="header"><a href="#">Doc 1</a></p>
        |<ul class="nav-list">
        |<li class="level1 nav-node"><a href="#section-1">Section 1</a></li>
        |<li class="level2 nav-leaf"><a href="#section-1-1">Section 1.1</a></li>
        |<li class="level1 nav-node"><a href="#section-2">Section 2</a></li>
        |<li class="level2 nav-leaf"><a href="#section-2-1">Section 2.1</a></li>
        |</ul>
        |<p class="footer"><a href="https://github.com/my-project/doc-1.md"><i class="icofont-laika edit" title="Edit">&#xef10;</i>Source for this page</a></p>""".stripMargin
    val helium   = Helium.defaults.site.pageNavigation(sourceBaseURL =
      Some("https://github.com/my-project")
    ).site.landingPage()
    transformAndExtract(flatInputs, helium, "<nav id=\"page-nav\">", "</nav>").assertEquals(
      expected
    )
  }

  test("page navigation - disabled in table of content") {
    val helium = Helium.defaults
      .site.tableOfContent("Table of Content", 2)
      .site.landingPage()
    transformAndAssertNoPageNav(flatInputs, helium, Root / "table-of-content.html")
  }

  test("top navigation - defaults") {
    val expected =
      """<div class="row">
        |<a id="nav-icon">
        |<i class="icofont-laika navigationMenu" title="Navigation">&#xefa2;</i>
        |</a>
        |</div>
        |<a class="icon-link glyph-link" href="index.html"><i class="icofont-laika home" title="Home">&#xef47;</i></a>
        |<div class="row links">
        |</div>""".stripMargin
    transformAndExtract(
      flatInputs,
      Helium.defaults.site.landingPage(),
      s"""<header id="top-bar" class="$defaultTopNavClasses">""",
      "</header>"
    ).assertEquals(expected)
  }

  test("top navigation - highContrast flag set") {
    val expected =
      """<div class="row">
        |<a id="nav-icon">
        |<i class="icofont-laika navigationMenu" title="Navigation">&#xefa2;</i>
        |</a>
        |</div>
        |<a class="icon-link glyph-link" href="index.html"><i class="icofont-laika home" title="Home">&#xef47;</i></a>
        |<div class="row links">
        |</div>""".stripMargin
    transformAndExtract(
      flatInputs,
      Helium.defaults.site.landingPage().site.topNavigationBar(highContrast = true),
      "<header id=\"top-bar\" class=\"light-inverted dark-inverted\">",
      "</header>"
    ).assertEquals(expected)
  }

  test("top navigation - with custom links - references to other versions not validated") {
    val expected  =
      """<div class="row">
        |<a id="nav-icon">
        |<i class="icofont-laika navigationMenu" title="Navigation">&#xefa2;</i>
        |</a>
        |<div class="menu-container version-menu">
        |<a class="text-link menu-toggle" href="#">Choose Version</a>
        |<nav class="menu-content">
        |<ul class="nav-list">
        |</ul>
        |</nav>
        |</div>
        |</div>
        |<a class="image-link" href="index.html"><img src="home.png" alt="Homepage" title="Home"></a>
        |<div class="row links">
        |<a class="icon-link glyph-link" href="doc-2.html"><i class="icofont-laika demo" title="Demo">&#xeeea;</i></a>
        |<a class="icon-link glyph-link" href="0.43/doc-9.txt"><i class="icofont-laika demo" title="Demo">&#xeeea;</i></a>
        |<a class="button-link" href="http://somewhere.com/">Somewhere</a>
        |</div>""".stripMargin
    val imagePath = Root / "home.png"
    val helium    = Helium.defaults.site.landingPage()
      .site.versions(versions)
      .site.topNavigationBar(
        homeLink = ImageLink.internal(
          Root / "README",
          Image.internal(imagePath, alt = Some("Homepage"), title = Some("Home"))
        ),
        navLinks = Seq(
          IconLink.internal(Root / "doc-2.md", HeliumIcon.demo), // validated internal ref
          IconLink.internal(
            Root / "0.43" / "doc-9.txt",
            HeliumIcon.demo
          ), // not validated as referring to a different version
          ButtonLink.external("http://somewhere.com/", "Somewhere")
        )
      )
    transformAndExtract(
      flatInputs,
      helium,
<<<<<<< HEAD
      "<header id=\"top-bar\">",
      "</header>"
=======
      s"""<header id="top-bar" class="$defaultTopNavClasses">""",
      "</header>",
      excludeFromValidation = Nil
>>>>>>> 3349e39a
    ).assertEquals(expected)
  }

  test("top navigation - with menu") {
    val expected  =
      """<div class="row">
        |<a id="nav-icon">
        |<i class="icofont-laika navigationMenu" title="Navigation">&#xefa2;</i>
        |</a>
        |</div>
        |<a class="image-link" href="index.html"><img src="home.png" alt="Homepage" title="Home"></a>
        |<div class="row links">
        |<div class="menu-container">
        |<a class="text-link menu-toggle" href="#">Menu Label</a>
        |<nav class="menu-content">
        |<ul class="nav-list">
        |<li class="level1 nav-leaf"><a href="doc-2.html">Link 1</a></li>
        |<li class="level1 nav-leaf"><a href="doc-3.html">Link 2</a></li>
        |</ul>
        |</nav>
        |</div>
        |</div>""".stripMargin
    val imagePath = Root / "home.png"
    val helium    = Helium.defaults.site.landingPage()
      .site.topNavigationBar(
        homeLink = ImageLink.internal(
          Root / "README",
          Image.internal(imagePath, alt = Some("Homepage"), title = Some("Home"))
        ),
        navLinks = Seq(
          Menu.create(
            "Menu Label",
            TextLink.internal(Root / "doc-2.md", "Link 1"),
            TextLink.internal(Root / "doc-3.md", "Link 2")
          )
        )
      )
    transformAndExtract(
      flatInputs,
      helium,
      s"""<header id="top-bar" class="$defaultTopNavClasses">""",
      "</header>"
    ).assertEquals(
      expected
    )
  }

  test("top navigation - with menu, but after calling resetDefaults") {
    val expected  =
      """<div class="row">
        |<a id="nav-icon">
        |<i class="icofont-laika navigationMenu" title="Navigation">&#xefa2;</i>
        |</a>
        |</div>
        |<a class="image-link" href="index.html"><img src="home.png" alt="Homepage" title="Home"></a>
        |<div class="row links">
        |<div class="menu-container">
        |<a class="text-link menu-toggle" href="#">Menu Label</a>
        |<nav class="menu-content">
        |<ul class="nav-list">
        |<li class="level1 nav-leaf"><a href="doc-2.html">Link 1</a></li>
        |<li class="level1 nav-leaf"><a href="doc-3.html">Link 2</a></li>
        |</ul>
        |</nav>
        |</div>
        |</div>""".stripMargin
    val imagePath = Root / "home.png"
    val helium    = Helium.defaults.site.landingPage()
      .site.topNavigationBar(
        navLinks = Seq(
          ButtonLink.internal(Root / "doc-1.md", "Removed")
        )
      )
      .site.resetDefaults(topNavigation = true)
      .site.topNavigationBar(
        homeLink = ImageLink.internal(
          Root / "README",
          Image.internal(imagePath, alt = Some("Homepage"), title = Some("Home"))
        ),
        navLinks = Seq(
          Menu.create(
            "Menu Label",
            TextLink.internal(Root / "doc-2.md", "Link 1"),
            TextLink.internal(Root / "doc-3.md", "Link 2")
          )
        )
      )
    transformAndExtract(
      flatInputs,
      helium,
      s"""<header id="top-bar" class="$defaultTopNavClasses">""",
      "</header>"
    ).assertEquals(
      expected
    )
  }

  test("top navigation - with version dropdown on a versioned page") {
    val versionMenu = VersionMenu.create("Version:", "Choose Version")
    val helium      = Helium.defaults
      .site.versions(versions)
      .site.topNavigationBar(versionMenu = versionMenu)
      .site.landingPage()
    val expected    =
      """<div class="row">
        |<a id="nav-icon">
        |<i class="icofont-laika navigationMenu" title="Navigation">&#xefa2;</i>
        |</a>
        |<div class="menu-container version-menu">
        |<a class="text-link menu-toggle" href="#">Version: 0.42.x</a>
        |<nav class="menu-content">
        |<ul class="nav-list">
        |</ul>
        |</nav>
        |</div>
        |</div>
        |<a class="icon-link glyph-link" href="../"><i class="icofont-laika home" title="Home">&#xef47;</i></a>
        |<div class="row links">
        |</div>""".stripMargin
    val config      = Root / "directory.conf" -> "laika.versioned = true"
    transformAndExtract(
      flatInputs :+ config,
      helium,
      s"""<header id="top-bar" class="$defaultTopNavClasses">""",
      "</header>",
      Root / "0.42" / "doc-1.html"
    ).assertEquals(expected)
  }

  test("top navigation - with version dropdown on an unversioned page") {
    val versionMenu = VersionMenu.create(
      "Version:",
      "Choose Version",
      Seq(TextLink.internal(Root / "doc-2.md", "Extra-Link"))
    )
    val helium      = Helium.defaults
      .site.versions(versions)
      .site.topNavigationBar(versionMenu = versionMenu)
      .site.landingPage()
    val expected    =
      """<div class="row">
        |<a id="nav-icon">
        |<i class="icofont-laika navigationMenu" title="Navigation">&#xefa2;</i>
        |</a>
        |<div class="menu-container version-menu">
        |<a class="text-link menu-toggle" href="#">Choose Version</a>
        |<nav class="menu-content">
        |<ul class="nav-list">
        |<li class="level1 nav-leaf"><a href="doc-2.html">Extra-Link</a></li>
        |</ul>
        |</nav>
        |</div>
        |</div>
        |<a class="icon-link glyph-link" href="index.html"><i class="icofont-laika home" title="Home">&#xef47;</i></a>
        |<div class="row links">
        |</div>""".stripMargin
    transformAndExtract(
      flatInputs,
      helium,
      s"""<header id="top-bar" class="$defaultTopNavClasses">""",
      "</header>"
    ).assertEquals(
      expected
    )
  }

}<|MERGE_RESOLUTION|>--- conflicted
+++ resolved
@@ -453,14 +453,8 @@
     transformAndExtract(
       flatInputs,
       helium,
-<<<<<<< HEAD
-      "<header id=\"top-bar\">",
+      s"""<header id="top-bar" class="$defaultTopNavClasses">""",
       "</header>"
-=======
-      s"""<header id="top-bar" class="$defaultTopNavClasses">""",
-      "</header>",
-      excludeFromValidation = Nil
->>>>>>> 3349e39a
     ).assertEquals(expected)
   }
 
