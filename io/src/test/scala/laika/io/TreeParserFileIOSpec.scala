/*
 * Copyright 2012-2021 the original author or authors.
 *
 * Licensed under the Apache License, Version 2.0 (the "License");
 * you may not use this file except in compliance with the License.
 * You may obtain a copy of the License at
 *
 *      http://www.apache.org/licenses/LICENSE-2.0
 *
 * Unless required by applicable law or agreed to in writing, software
 * distributed under the License is distributed on an "AS IS" BASIS,
 * WITHOUT WARRANTIES OR CONDITIONS OF ANY KIND, either express or implied.
 * See the License for the specific language governing permissions and
 * limitations under the License.
 */

package laika.io

import cats.effect.{IO, Resource, Sync}
import laika.ast.DocumentType.Ignored
import laika.ast.{/, Document, DocumentTree, DocumentTreeRoot, Paragraph, Path, RootElement, TemplateDocument, TemplateRoot, TemplateString}
import laika.ast.Path.Root
import laika.ast.RelativePath.CurrentTree
import laika.ast.sample.{ParagraphCompanionShortcuts, SampleSixDocuments, SampleTrees}
import laika.bundle.BundleProvider
import laika.config.{ConfigBuilder, Origin}
import laika.config.Origin.TreeScope
import laika.io.api.TreeParser
import laika.io.helper.TestThemeBuilder
import laika.io.model.{InputTree, InputTreeBuilder}
import munit.CatsEffectSuite

import java.io.ByteArrayInputStream
import cats.effect.kernel.Async

class TreeParserFileIOSpec 
  extends CatsEffectSuite
  with ParserSetup
  with FileIO
  with ParagraphCompanionShortcuts
  with IOTreeAssertions {


  test("parse a directory using the fromDirectory method") {
    val dirname: String = getClass.getResource("/trees/a/").getFile

    val expected = SampleTrees.sixDocuments
      .docContent(key => Seq(p("Doc" + key.num)))
      .suffix("md")
      .build

    defaultParser.use(_.fromDirectory(dirname).parse).map(_.root).assertEquals(expected)
  }

  test("read a directory containing a file with non-ASCII characters") {
    val dirname: String = getClass.getResource("/trees/c/").getFile

    def doc (num: Int, path: Path = Root) = Document(path / s"doc-$num.md", RootElement(p(s"Doc$num äöü")))

    val treeResult = DocumentTreeRoot(DocumentTree(Root, List(doc(1))))
    defaultParser.use(_.fromDirectory(dirname).parse).map(_.root).assertEquals(treeResult)
  }

  test("read a directory using a custom document type matcher") {
    val dirname: String = getClass.getResource("/trees/a/").getFile

    val baseTree = SampleTrees.sixDocuments
      .docContent(key => Seq(p("Doc" + key.num)))
      .suffix("md")
      .build

    val expected = baseTree.copy(
      tree = baseTree.tree.copy(
        content = baseTree.tree.content.filter(_.path.name != "doc-1.md")
      )
    )

    val parser = parserWithBundle(BundleProvider.forDocTypeMatcher { case Root / "doc-1.md" => Ignored })
    parser
      .use(_.fromDirectory(dirname).parse)
      .map(_.root)
      .assertEquals(expected)
  }

  test("read a directory using a custom exclude filter") {
    val dirname: String = getClass.getResource("/trees/a/").getFile

    val baseTree = SampleTrees.sixDocuments
      .docContent(key => Seq(p("Doc" + key.num)))
      .suffix("md")
      .build

    val expected = baseTree.copy(
      tree = baseTree.tree.copy(
        content = baseTree.tree.content.filter(c => c.path.name != "doc-1.md" && c.path.name != "tree-1")
      )
    )

    defaultParser
      .use(_.fromDirectory(dirname, { (f: java.io.File) => f.getName == "doc-1.md" || f.getName == "tree-1" }).parse)
      .map(_.root)
      .assertEquals(expected)
  }



  trait CustomInputSetup {

    val dirname: String = getClass.getResource("/trees/a/").getFile
    
    def expected (customizeSample: SampleSixDocuments => SampleSixDocuments = identity,
                  customizeTree: DocumentTreeRoot => DocumentTreeRoot = identity): DocumentTreeRoot = 
      customizeTree(SampleTrees.sixDocuments
        .docContent(key => Seq(p("Doc" + key.num)))
        .suffix("md")
        .apply(customizeSample)
        .build)

    protected def runWith (parser: Resource[IO, TreeParser[IO]],
                           input: InputTreeBuilder[IO],
                           expected: DocumentTreeRoot,
                           extraCheck: DocumentTreeRoot => Unit = _ => ()): IO[Unit] = {
      parser
        .use(_.fromInput(input).parse)
        .map(_.root)
        .flatTap { root =>
          IO(extraCheck(root))
        }
        .assertEquals(expected)
    }
  }

  object CustomInput extends CustomInputSetup {
    lazy val parser: Resource[IO, TreeParser[IO]] = defaultBuilder.build

    def run (addDoc: InputTreeBuilder[IO] => InputTreeBuilder[IO],
             expected: DocumentTreeRoot,
             extraCheck: DocumentTreeRoot => Unit = _ => ()): IO[Unit] = {
      val input = addDoc(InputTree[IO].addDirectory(dirname))
      runWith(parser, input, expected, extraCheck)
    }
  }

  object CustomTheme extends CustomInputSetup {
    lazy val input: InputTreeBuilder[IO] = InputTree[IO].addDirectory(dirname)
    
    trait Builder {
      def addDoc[F[_]: Async] (builder: InputTreeBuilder[F]): InputTreeBuilder[F]
    }
    
    def run (builder: Builder,
             expected: DocumentTreeRoot,
             themeExtension: Option[Builder] = None,
             extraCheck: DocumentTreeRoot => Unit = _ => ()): IO[Unit] = {
<<<<<<< HEAD
      val themInputs: TestThemeBuilder.Inputs = new TestThemeBuilder.Inputs {
        def build[G[_]: Async] = builder.addDoc(InputTree[G])
=======
      
      val themeInputs: TestThemeBuilder.Inputs = new TestThemeBuilder.Inputs {
        def build[G[_]: Sync] = builder.addDoc(InputTree[G])
>>>>>>> e387cf29
      }
      val baseTheme = TestThemeBuilder.forInputs(themeInputs)
      val theme = themeExtension.fold(baseTheme) { extBuilder =>
        val themeExtInputs: TestThemeBuilder.Inputs = new TestThemeBuilder.Inputs {
          def build[G[_]: Sync] = extBuilder.addDoc(InputTree[G])
        }
        baseTheme.extendWith(TestThemeBuilder.forInputs(themeExtInputs))
      }
      val parser = defaultBuilder.withTheme(theme).build
      runWith(parser, input, expected, extraCheck)
    }
  }

  object ExtraDoc extends CustomInputSetup {
    val path: Path = Root / "tree-2" / "doc-7.md"
    val extraDoc: Document = Document(path, RootElement(p("Doc7")))
    def customizeTree (sample: DocumentTreeRoot): DocumentTreeRoot = sample.copy(
      tree = sample.tree.copy(
        content = sample.tree.content.map {
          case tree: DocumentTree if tree.path.name == "tree-2" => tree.appendContent(extraDoc)
          case other => other
        }
      )
    )
    lazy val expected: DocumentTreeRoot = expected(customizeTree = customizeTree)
  }

  object ExtraTemplate extends CustomInputSetup {
    val path: Path = Root / "tree-2" / "tmpl.template.html"
    
    lazy val expected: DocumentTreeRoot = expected(
      customizeSample = _.tree2.template(path.name, TemplateString("Template"))
    )
  }

  object ExtraConfig extends CustomInputSetup {
    val path: Path = Root / "tree-2" / "directory.conf"

    def checkConfig(root: DocumentTreeRoot): Unit = { 
      val actual = root
        .tree
        .selectSubtree(CurrentTree / "tree-2")
        .flatMap(_.config.get[Int]("foo").toOption)
      assertEquals(actual, Some(7))
    }
  }

  test("read a directory from the file system plus one AST input") {
    CustomInput.run(
      _.addDocument(Document(ExtraDoc.path, RootElement(Paragraph("Doc7")))), 
      ExtraDoc.expected
    )
  }

  test("read a directory from the file system plus one AST input from a theme") {
    object Builder extends CustomTheme.Builder {
      def addDoc[F[_]: Async] (input: InputTreeBuilder[F]): InputTreeBuilder[F] =
        input.addDocument(Document(ExtraDoc.path, RootElement(Paragraph("Doc7"))))
    }
    CustomTheme.run(Builder, ExtraDoc.expected)
  }

  test("read a directory from the file system plus one AST input from a theme extension overriding a theme input") {
    object Builder extends CustomTheme.Builder {
      def addDoc[F[_]: Sync] (input: InputTreeBuilder[F]): InputTreeBuilder[F] =
        input.addDocument(Document(ExtraDoc.path, RootElement(Paragraph("Doc99"))))
    }
    object ExtBuilder extends CustomTheme.Builder {
      def addDoc[F[_]: Sync] (input: InputTreeBuilder[F]): InputTreeBuilder[F] =
        input.addDocument(Document(ExtraDoc.path, RootElement(Paragraph("Doc7"))))
    }
    CustomTheme.run(Builder, ExtraDoc.expected, themeExtension = Some(ExtBuilder))
  }

  test("read a directory from the file system plus one string input") {
    CustomInput.run(
      _.addString("Doc7", ExtraDoc.path),
      ExtraDoc.expected
    )
  }

  test("read a directory from the file system plus one document from an input stream") {
    CustomInput.run(
      _.addStream(IO.delay(new ByteArrayInputStream("Doc7".getBytes)), ExtraDoc.path),
      ExtraDoc.expected
    )
  }

  test("read a directory from the file system plus one extra file") {
    lazy val filename: String = getClass.getResource("/trees/d/doc-7.md").getFile

    CustomInput.run(
      _.addFile(filename, ExtraDoc.path),
      ExtraDoc.expected
    )
  }

  test("read a directory from the file system plus one extra template from a string") {
    CustomInput.run(
      _.addString("Template", ExtraTemplate.path),
      ExtraTemplate.expected
    )
  }

  test("read a directory from the file system plus one extra template from a string in a theme") {
    object Builder extends CustomTheme.Builder {
      def addDoc[F[_]: Async] (input: InputTreeBuilder[F]): InputTreeBuilder[F] =
        input.addString("Template", ExtraTemplate.path)
    }
    CustomTheme.run(Builder, ExtraTemplate.expected)
  }

  test("read a directory from the file system plus one extra template from an AST") {
    CustomInput.run(
      _.addTemplate(TemplateDocument(ExtraTemplate.path, TemplateRoot(TemplateString("Template")))),
      ExtraTemplate.expected
    )
  }

  test("read a directory from the file system plus one extra config document from a string") {
    CustomInput.run(
      _.addString("foo = 7", ExtraConfig.path),
      ExtraConfig.expected(),
      ExtraConfig.checkConfig
    )
  }

  test("read a directory from the file system plus one extra config document from a string in a theme") {
    object Builder extends CustomTheme.Builder {
      def addDoc[F[_]: Async] (input: InputTreeBuilder[F]): InputTreeBuilder[F] =
        input.addString("foo = 7", ExtraConfig.path)
    }
    CustomTheme.run(Builder, ExtraConfig.expected(), extraCheck = ExtraConfig.checkConfig(_))
  }

  test("read a directory from the file system plus one extra config document built programmatically") {
    val config = ConfigBuilder
      .withOrigin(Origin(TreeScope, ExtraConfig.path))
      .withValue("foo", 7).build
    
    CustomInput.run(
      _.addConfig(config, ExtraConfig.path),
      ExtraConfig.expected(),
      ExtraConfig.checkConfig
    )
  }
  

  trait DirectorySetup {
    val dir1 = new java.io.File(getClass.getResource("/trees/a/").getFile)
    val dir2 = new java.io.File(getClass.getResource("/trees/b/").getFile)

    val baseTree: DocumentTreeRoot = SampleTrees.sixDocuments
      .docContent(key => Seq(p("Doc" + key.num)))
      .suffix("md")
      .build
  }

  object TopLevelMergeSetup extends DirectorySetup {
    private val doc7 = Document(Root / "tree-2" / "doc-7.md", RootElement("Doc7"))
    private val doc8 = Document(Root / "tree-3" / "doc-8.md", RootElement("Doc8"))
    private val doc9 = Document(Root / "doc-9.md", RootElement("Doc9"))

    private val tree2 = baseTree.tree.content(3).asInstanceOf[DocumentTree]

    val expected: DocumentTreeRoot = baseTree.modifyTree(tree =>
      tree.copy(content =
        tree.content.take(2) :+
          doc9 :+
          tree.content(2) :+
          tree2.appendContent(doc7) :+
          DocumentTree(Root / "tree-3", Seq(doc8))
      )
    )
  }
  
  object MergedDirectorySetup extends DirectorySetup

  test("merge two directories from the file system using the fromDirectories method") {
    import TopLevelMergeSetup._
    defaultParser.use(_.fromDirectories(Seq(dir1, dir2)).parse).map(_.root).assertEquals(expected)
  }

  test("merge two directories from the file system using an InputTreeBuilder") {
    import TopLevelMergeSetup._
    
    val treeInput = InputTree[IO].addDirectory(dir1).addDirectory(dir2)

    defaultParser.use(_.fromInput(treeInput).parse).map(_.root).assertEquals(expected)
  }

  test("merge a directory at a specific mount-point using an InputTreeBuilder") {
    import MergedDirectorySetup._
    
    val treeInput = InputTree[IO].addDirectory(dir1).addDirectory(dir2, Root / "tree-1")

    val doc7 = Document(Root / "tree-1" / "tree-2" / "doc-7.md", RootElement("Doc7"))
    val doc8 = Document(Root / "tree-1" / "tree-3" / "doc-8.md", RootElement("Doc8"))
    val doc9 = Document(Root / "tree-1" / "doc-9.md", RootElement("Doc9"))

    val tree1 = baseTree.tree.content(2).asInstanceOf[DocumentTree]
    val tree1Merged = tree1.copy(
      content = tree1.content :+
        doc9 :+
        DocumentTree(Root / "tree-1" / "tree-2", Seq(doc7)) :+
        DocumentTree(Root / "tree-1" / "tree-3", Seq(doc8))
    )

    val expected = baseTree.copy(
      tree = baseTree.tree.copy(
        content =
          baseTree.tree.content.take(2) :+
            tree1Merged :+
            baseTree.tree.content.drop(3).head
      )
    )
    defaultParser.use(_.fromInput(treeInput).parse).map(_.root).assertEquals(expected)
  }
  
}<|MERGE_RESOLUTION|>--- conflicted
+++ resolved
@@ -152,14 +152,8 @@
              expected: DocumentTreeRoot,
              themeExtension: Option[Builder] = None,
              extraCheck: DocumentTreeRoot => Unit = _ => ()): IO[Unit] = {
-<<<<<<< HEAD
       val themInputs: TestThemeBuilder.Inputs = new TestThemeBuilder.Inputs {
         def build[G[_]: Async] = builder.addDoc(InputTree[G])
-=======
-      
-      val themeInputs: TestThemeBuilder.Inputs = new TestThemeBuilder.Inputs {
-        def build[G[_]: Sync] = builder.addDoc(InputTree[G])
->>>>>>> e387cf29
       }
       val baseTheme = TestThemeBuilder.forInputs(themeInputs)
       val theme = themeExtension.fold(baseTheme) { extBuilder =>
